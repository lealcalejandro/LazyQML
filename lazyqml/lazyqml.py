import inspect
import warnings
import numpy as np
from pydantic import BaseModel, Field, field_validator
from pydantic.config import ConfigDict
from typing import Callable, Optional, Set
from typing_extensions import Annotated, Set
from lazyqml.Global.globalEnums import *
from lazyqml.Utils.Utils import *
from lazyqml.Utils.Validator import *
<<<<<<< HEAD
from lazyqml.Factories.Dispatchers.Dispatcher import *
=======
from lazyqml.Factories.Dispatchers import Dispatcher
>>>>>>> 674264bd

class QuantumClassifier(BaseModel):
    """
    Main class of lazyqml that serves as an inteface to build and train a wide variety of quantum machine learning models with little setup. It stores model configurations and and functions as a starting point for model fitting.

    Parameters
    ----------
    nqubits : set of ints
        Set of qubits to be used in the circuits of the quantum models
    randomSate : int, optional (default=1234)
        This integer is used as a seed for the repeatability of the experiments.
    ignoreWarnings : bool, optional (default=True)
        When set to True, the warning related to algorithms that are not able to run are ignored.
    sequential : bool, optional (default=False)
        If set to True, executes selected models and circuits in a sequential manner. Otherwise, they are executed in parallel.
    numPredictors : int, optional (default=10)
        The number of different predictoras that the Quantum Neural Networks with Bagging (QNN_Bag) will use.
    numLayers : int, optional (default=5)
        The number of layers that the QNN models will use.
    classifiers : set of Model enums, optional (default={Model.ALL})
        Selects the quantum models to build and train. Possible values are: Model.ALL, Model.QNN, Model.QNN_BAG and Model.QSVM
    ansatzs : set of Ansatzs enums, optional (default={Ansatzs.ALL})
        Selects the ansatzs to build the QNN and QNNBag quantum models. Possible values are: Ansatzs.ALL, Ansatzs.HCZRX, Ansatzs.TREE_TENSOR, Ansatzs.TWO_LOCAL, Ansatzs.HARDWARE_EFFICIENT, Ansatzs.ANNULAR.
    embeddings : list of strings, optional (default={Embedding.ALL})
        Selects the embeddings for all available quantum models. Possible values are: Embedding.ALL, Embedding.RX, Embedding.RY, Embedding.RZ, Embedding.ZZ, Embedding.AMP, Embedding.DENSE_ANGLE, Embedding.HIGHER_ORDER.
    features : set of floats, optional (default={0.3, 0.5, 0.8})
        Set of floating point numbers between 0 and 1.0 that indicates the percentage of data features to be used for each predictor in the QNNBag quantum model. For each value, a new QNNBag model will be trained.
    learningRate : int, optional (default=0.01)
        The parameter that will be used for the optimization process of all the QNN and QNNBag models in the gradient descent.
    epochs : int, optional (default=100)
        Number of complete passes that will be done over the dataset while fitting the models.
    batchSize : int, optional (default=8)
        Number of datapoints per batch when training QNN and QNNBag models.
    threshold : int, optional (default=22)
        This parameter partially determines when to use GPU over CPU. If number of qubits surpases this threshold, GPU execution will be prioritized over CPU, but its not guaranteed. Only used for QNN models.
    maxSamples : float, optional (default=1.0)
        A floating point number between 0 and 1.0 that indicates the percentage of the dataset that will be used for each predictor in the QNNBag quantum model.
    verbose : bool, optional (default=False)
        If True, shows all training messages during the fitting of the selected models.
    customMetric : function, optional (default=None)
        When function is provided, models are evaluated based on the custom evaluation metric provided.
    customImputerNum : function, optional (default=None)
        When function is provided, models are imputed based on the custom numeric imputer provided.
    customImputerCat : function, optional (default=None)
        When function is provided, models are imputed based on the custom categorical imputer provided.
    cores : int, optional (default=-1)
        Number of cores used for parallel execution. If cores = -1, maximum cores available in CPU will be used.
    """

    # FIXME: Estos parametros no se usan
    # runs : int, optional (default=1)
    #    The number of training runs that will be done with the Quantum Neural Network (QNN) models.
    # backend : Backend enum (default=Backend.lightningQubit)
    # shots : int, optional (default=1)
        
    
    model_config = ConfigDict(strict=True)

    # nqubits: Annotated[int, Field(gt=0)] = 8
    nqubits: Annotated[Set[int], Field(description="Set of qubits, each must be greater than 0")]
    randomstate: int = 1234
    predictions: bool = False
    ignoreWarnings: bool = True
    sequential: bool = False
    numPredictors: Annotated[int, Field(gt=0)] = 10
    numLayers: Annotated[int, Field(gt=0)] = 5
    classifiers: Annotated[Set[Model], Field(min_items=1)] = {Model.ALL}
    ansatzs: Annotated[Set[Ansatzs], Field(min_items=1)] = {Ansatzs.ALL}
    embeddings: Annotated[Set[Embedding], Field(min_items=1)] = {Embedding.ALL}
    backend: Backend = Backend.lightningQubit
    features: Annotated[Set[float], Field(min_items=1)] = {0.3, 0.5, 0.8}
    learningRate: Annotated[float, Field(gt=0)] = 0.01
    epochs: Annotated[int, Field(gt=0)] = 100
    shots: Annotated[int, Field(gt=0)] = 1
    runs: Annotated[int, Field(gt=0)] = 1
    batchSize: Annotated[int, Field(gt=0)] = 8
    threshold: Annotated[int, Field(gt=0)] = 22
    maxSamples: Annotated[float, Field(gt=0, le=1)] = 1.0
    verbose: bool = False
    customMetric: Optional[Callable] = None
    customImputerNum: Optional[Any] = None
    customImputerCat: Optional[Any] = None
    cores: Optional[int] = -1
    custom_circuits: Optional[List[dict]] = None
    _dispatcher: Any = None

    @field_validator('nqubits', mode='before')
    def check_nqubits_positive(cls, value):
        # TODO: Funciona aunque el set no sea de enteros?
        if not isinstance(value, set):
            raise TypeError('nqubits must be a set of integers')

        if any(v <= 0 for v in value):
            raise ValueError('Each value in nqubits must be greater than 0')

        return value

    @field_validator('features')
    def validate_features(cls, v):
        if not all(0 < x <= 1 for x in v):
            raise ValueError("All features must be greater than 0 and less than or equal to 1")
        return v

    @field_validator('customMetric')
    def validate_custom_metric_field(cls, metric):
        if metric is None:
            return None  # Allow None as a valid value

        # Check the function signature
        sig = inspect.signature(metric)
        params = list(sig.parameters.values())

        if len(params) < 2 or params[0].name != 'y_true' or params[1].name != 'y_pred':
            raise ValueError(
                f"Function {metric.__name__} does not have the required signature. "
                f"Expected first two arguments to be 'y_true' and 'y_pred'."
            )

        # Test the function by passing dummy arguments
        y_true = np.array([0, 1, 1, 0])  # Example ground truth labels
        y_pred = np.array([0, 1, 0, 0])  # Example predicted labels

        try:
            result = metric(y_true, y_pred)
        except Exception as e:
            raise ValueError(f"Function {metric.__name__} raised an error during execution: {e}")

        # Ensure the result is a scalar (int or float)
        if not isinstance(result, (int, float)):
            raise ValueError(
                f"Function {metric.__name__} returned {result}, which is not a scalar value."
            )

        return metric

    @field_validator('customImputerCat', 'customImputerNum')
    def check_preprocessor_methods(cls, preprocessor):
        # Check if preprocessor is an instance of a class
        if not isinstance(preprocessor, object):
            raise ValueError(
                f"Expected an instance of a class, but got {type(preprocessor).__name__}."
            )

        # Ensure the object has 'fit' and 'transform' methods
        if not (hasattr(preprocessor, 'fit') and hasattr(preprocessor, 'transform')):
            raise ValueError(
                f"Object {preprocessor.__class__.__name__} does not have required methods 'fit' and 'transform'."
            )

        # Optionally check if the object has 'fit_transform' method
        if not hasattr(preprocessor, 'fit_transform'):
            raise ValueError(
                f"Object {preprocessor.__class__.__name__} does not have 'fit_transform' method."
            )

        # Create dummy data for testing the preprocessor methods
        X_dummy = np.array([[1, 2], [3, 4], [5, 6]])  # Example dummy data

        try:
            # Ensure the object can fit on data
            preprocessor.fit(X_dummy)
        except Exception as e:
            raise ValueError(f"Object {preprocessor.__class__.__name__} failed to fit: {e}")

        try:
            # Ensure the object can transform data
            transformed = preprocessor.transform(X_dummy)
        except Exception as e:
            raise ValueError(f"Object {preprocessor.__class__.__name__} failed to transform: {e}")

        # Check the type of the transformed result
        if not isinstance(transformed, (np.ndarray, list)):
            raise ValueError(
                f"Object {preprocessor.__class__.__name__} returned {type(transformed)} from 'transform', expected np.ndarray or list."
            )

        return preprocessor

    # @field_validator('custom_circuits')
    # def validate_custom_circuits(cls, custom_circuits):
    #     for circ in custom_circuits:
    #         k, v = circ.items()

    #         if "name" not in k:
    #             raise ValidationError('Missing "name" parameter in custom circuit dictionary')
    #         if "type" not in k:
    #             raise ValidationError('Missing "type" parameter in custom circuit dictionary')
    #         if "circuit" not in k:
    #             raise ValidationError('Missing "circuit" parameter in custom circuit dictionary')

    #         # TODO:
    #         # 1.- Comprobar que al menos estan name, type y circuit (esenciales)
    #         # 2.- Comprobar que los tipos son los que deberiam
    #         #   2.1.- Para el caso de circuit habria que comprobar que tiene definidos los metodos
    #         #       que son necesarios para ejecutar el circuito.

    def model_post_init(self, ctx):
        self._dispatcher = Dispatcher(
            sequential=self.sequential,
            threshold=self.threshold,
            cores=self.cores,
            randomstate=self.randomstate,
            nqubits=self.nqubits,
            predictions=self.predictions,
            numPredictors=self.numPredictors,
            numLayers=self.numLayers,
            classifiers=self.classifiers,
            ansatzs=self.ansatzs,
            backend=self.backend,
            embeddings=self.embeddings,
            features=self.features,
            learningRate=self.learningRate,
            epochs=self.epochs,
            runs=self.runs,
            maxSamples=self.maxSamples,
            customMetric=self.customMetric,
            customImputerNum=self.customImputerNum,
            customImputerCat=self.customImputerCat,
            shots=self.shots,
            batch=self.batchSize,
            custom_circuits=self.custom_circuits
        )


    def _prepare_execution(self, X, y):
        warnings.filterwarnings("ignore")
        printer.set_verbose(verbose=self.verbose)
        # Validation model to ensure input parameters are DataFrames and sizes match
        FitParamsValidatorCV(
            x=X,
            y=y
        )
        printer.print("Validation successful, fitting the model...")

        # Fix seed
        fixSeed(self.randomstate)

    def fit(self, X, y, test_size=0.4, showTable=True):
        """
        Main method of the QuantumClassifier class. Divides the input dataset in train and test according to the test_size parameter, creates and builds all the quantum models using the previously introduced parameters and trains them using X as training datapoints and y as target tags. 

        Parameters
        ----------
        X : ndarray
            Complete dataset values to be trained and fitted from.
        y : ndarray
            Target tags for each dataset point for supervised learning.
        test_size : float, optional (default=0.4)
            Floating point number between 0 and 1.0 that indicates which proportion of the dataset to be used to test the trained models.
        showTable : bool, optional (default=True)
            If True, prints the table of results and accuracies in the terminal.
        """

        self._prepare_execution(X, y)

        scores = self._dispatcher.dispatch(
                        X=X,
                        y=y,
                        folds=1,
                        repeats=1,
                        mode="hold-out",
                        testsize=test_size,
                        showTable=showTable
                    )
        
        return scores
    
    def repeated_cross_validation(self, X, y, n_splits=10, n_repeats=5, showTable=True):
        """
        Carries out k-fold cross validation based on n_splits (folds) and n_repeats (repeats). 

        Parameters
        ----------
        X : ndarray
            Complete dataset values to be trained and fitted from.
        y : ndarray
            Target tags for each dataset point for supervised learning.
        n_splits : int, optional (default=10)
            Number of folds for k-fold cross validation training.
        n_repeats : int, optional (default=5)
            Number of repetitions for k-fold cross validation.
        showTable : bool, optional (default=True)
            If True, prints the table of results and accuracies in the terminal.
        """
        self._prepare_execution(X, y)

        scores = self._dispatcher.dispatch(
                        X=X,
                        y=y,
                        folds=n_splits,
                        repeats=n_repeats,
                        mode="cross-validation",
                        showTable=showTable
                    )
        
        return scores

    def leave_one_out(self, X, y, showTable=True):
        """
        Similar method to repeated_cross_validation. Carries out leave-one-out cross validation. Equivalent to repeated_cross_validation using n_splits=len(X) and n_repeats=1. 

        Parameters
        ----------
        X : ndarray
            Complete dataset values to be trained and fitted from.
        y : ndarray
            Target tags for each dataset point for supervised learning.
        n_splits : int, optional (default=10)
            Number of folds for k-fold cross validation training.
        n_repeats : int, optional (default=5)
            Number of repetitions for k-fold cross validation.
        showTable : bool, optional (default=True)
            If True, prints the table of results and accuracies in the terminal.
        """
        self._prepare_execution(X, y)

        scores = self._dispatcher.dispatch(
                        X=X,
                        y=y,
                        folds=len(X),
                        repeats=1,
                        mode="leave-one-out",
                        showTable=showTable
                    )

        # No funcionaria porque hay que poner el modo dentro del dispatch
        # self.repeated_cross_validation(X, y, len(X), 1, showTable)

        return scores<|MERGE_RESOLUTION|>--- conflicted
+++ resolved
@@ -4,15 +4,11 @@
 from pydantic import BaseModel, Field, field_validator
 from pydantic.config import ConfigDict
 from typing import Callable, Optional, Set
-from typing_extensions import Annotated, Set
+from typing_extensions import Annotated, Set, List
 from lazyqml.Global.globalEnums import *
 from lazyqml.Utils.Utils import *
 from lazyqml.Utils.Validator import *
-<<<<<<< HEAD
-from lazyqml.Factories.Dispatchers.Dispatcher import *
-=======
 from lazyqml.Factories.Dispatchers import Dispatcher
->>>>>>> 674264bd
 
 class QuantumClassifier(BaseModel):
     """
