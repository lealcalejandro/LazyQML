--- conflicted
+++ resolved
@@ -1,11 +1,3 @@
-<<<<<<< HEAD
-# Imports
-import numpy as np
-import pandas as pd
-import torch
-
-=======
->>>>>>> 674264bd
 # Importing from
     # Internal Dependencies
 from lazyqml.Utils import *
@@ -22,6 +14,7 @@
 from statistics import mean
 from collections import defaultdict
 from time import time, sleep
+from itertools import product
 
 class Dispatcher:
     def __init__(self, nqubits, randomstate, predictions, shots, numPredictors, numLayers, classifiers, ansatzs, backend, embeddings, features, learningRate, epochs, runs, batch, maxSamples, customMetric, customImputerNum, customImputerCat, sequential=False, threshold=22, time=True, cores=-1, custom_circuits=None):
@@ -158,8 +151,6 @@
 
             except Exception as e:
                 printer.print(f"Error in the batch: {str(e)}")
-                import traceback
-                traceback.print_exc()
                 break
 
     def prepare_custom_models():
